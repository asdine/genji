--- conflicted
+++ resolved
@@ -91,30 +91,4 @@
 			}
 		})
 	}
-}
-<<<<<<< HEAD
-=======
-
-func TestValueBufferCopy(t *testing.T) {
-	tests := []struct {
-		name string
-		want string
-	}{
-		{"empty array", `[]`},
-		{"flat", `[1.4,-5,"hello",true]`},
-		{"nested", `[["foo","bar",1],{"a":1},[1,2]]`},
-	}
-
-	for _, test := range tests {
-		t.Run(test.name, func(t *testing.T) {
-			var from, to ValueBuffer
-			require.NoError(t, from.UnmarshalJSON([]byte(test.want)))
-			err := to.Copy(from)
-			require.NoError(t, err)
-			got, err := json.Marshal(to)
-			require.NoError(t, err)
-			require.Equal(t, test.want, string(got))
-		})
-	}
-}
->>>>>>> 86c12810
+}